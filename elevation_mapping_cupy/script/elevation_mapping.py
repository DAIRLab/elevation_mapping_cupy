import numpy as np
import scipy as nsp
import scipy.ndimage
import threading

from traversability_filter import TraversabilityFilter
from parameter import Parameter
from custom_kernels import add_points_kernel
from custom_kernels import error_counting_kernel
from custom_kernels import average_map_kernel
from custom_kernels import dilation_filter_kernel
from custom_kernels import min_filter_kernel
from custom_kernels import normal_filter_kernel
from custom_kernels import polygon_mask_kernel
from map_initializer import MapInitializer

from traversability_polygon import get_masked_traversability, is_traversable, calculate_area, transform_to_map_position, transform_to_map_index

import cupy as cp
import cupyx.scipy as csp
import cupyx.scipy.ndimage

import time

xp = cp
sp = csp
pool = cp.cuda.MemoryPool(cp.cuda.malloc_managed)
cp.cuda.set_allocator(pool.malloc)


class ElevationMap(object):
    def __init__(self, param):
        self.resolution = param.resolution
        self.center = xp.array([0, 0], dtype=float)
        self.map_length = param.map_length
        # +2 is a border for outside map
        self.cell_n = int(self.map_length / self.resolution) + 2

        # 'mean' or 'max'
        self.gather_mode = param.gather_mode

        self.sensor_noise_factor = param.sensor_noise_factor
        self.mahalanobis_thresh = param.mahalanobis_thresh
        self.outlier_variance = param.outlier_variance
        self.drift_compensation_variance_inlier = param.drift_compensation_variance_inlier
        self.time_variance = param.time_variance
        self.drift_compensation_alpha = param.drift_compensation_alpha

        self.max_variance = param.max_variance
        self.dilation_size = param.dilation_size
        self.dilation_size_initialize = param.dilation_size_initialize
        self.traversability_inlier = param.traversability_inlier
        self.wall_num_thresh = param.wall_num_thresh
        self.min_height_drift_cnt = param.min_height_drift_cnt
        self.max_ray_length = param.max_ray_length
        self.cleanup_step = param.cleanup_step
        self.cleanup_cos_thresh = param.cleanup_cos_thresh

        self.enable_edge_sharpen = param.enable_edge_sharpen
        self.enable_visibility_cleanup = param.enable_visibility_cleanup
        self.enable_drift_compensation = param.enable_drift_compensation
        self.position_noise_thresh = param.position_noise_thresh
        self.orientation_noise_thresh = param.orientation_noise_thresh
        self.min_valid_distance = param.min_valid_distance
        self.max_height_range = param.max_height_range
        self.safe_thresh = param.safe_thresh
        self.safe_min_thresh = param.safe_min_thresh
        self.max_unsafe_n = param.max_unsafe_n
        self.min_filter_size = param.min_filter_size
        self.min_filter_iteration = param.min_filter_iteration
        self.time_interval = param.time_interval
        self.max_drift = param.max_drift
        self.overlap_clear_range_xy = param.overlap_clear_range_xy
        self.overlap_clear_range_z = param.overlap_clear_range_z
        self.enable_overlap_clearance = param.enable_overlap_clearance

        self.map_lock = threading.Lock()

        # layers: elevation, variance, is_valid, traversability, time, upper_bound, is_upper_bound
        self.elevation_map = xp.zeros((7, self.cell_n, self.cell_n))
        self.traversability_data = xp.full((self.cell_n, self.cell_n), xp.nan)
        self.normal_map = xp.zeros((3, self.cell_n, self.cell_n))
        # Initial variance
        self.initial_variance = param.initial_variance
        self.elevation_map[1] += self.initial_variance
        self.elevation_map[3] += 1.0

        # Initial mean_error
        self.mean_error = 0.0
        self.additive_mean_error = 0.0

        self.compile_kernels()

        self.traversability_filter = TraversabilityFilter(param.w1,
                                                          param.w2,
                                                          param.w3,
                                                          param.w_out).cuda()
        self.untraversable_polygon = xp.zeros((1, 2))

        self.map_initializer = MapInitializer(self.initial_variance, param.initialized_variance,
                                              xp=cp, method='points')

    def clear(self):
        with self.map_lock:
            self.elevation_map *= 0.0
            # Initial variance
            self.elevation_map[1] += self.initial_variance
        self.mean_error = 0.0
        self.additive_mean_error = 0.0

    def get_position(self, position):
        position[0][:] = xp.asnumpy(self.center)

    def move(self, delta_position):
        delta_position = xp.asarray(delta_position)
        delta_pixel = xp.round(delta_position / self.resolution)
        delta_position = delta_pixel * self.resolution
        self.center += xp.asarray(delta_position)
        self.shift_map(delta_pixel)

    def move_to(self, position):
        position = xp.asarray(position)
        delta = position - self.center
        delta_pixel = xp.around(delta / self.resolution)
        delta = delta_pixel * self.resolution
        self.center += delta
        self.shift_map(-delta_pixel)

    def shift_map(self, delta_pixel):
        shift_value = delta_pixel
        shift_fn = sp.ndimage.interpolation.shift
        with self.map_lock:
            # elevation
            self.elevation_map[0] = shift_fn(self.elevation_map[0], shift_value,
                                             cval=0.0)
            # variance
            self.elevation_map[1] = shift_fn(self.elevation_map[1], shift_value,
                                             cval=self.initial_variance)
            # is valid (1 is valid 0 is not valid)
            self.elevation_map[2] = shift_fn(self.elevation_map[2], shift_value,
                                             cval=0)
            self.elevation_map[5] = shift_fn(self.elevation_map[5], shift_value,
                                             cval=0)
            self.elevation_map[6] = shift_fn(self.elevation_map[6], shift_value,
                                             cval=0)

    def compile_kernels(self):
        self.new_map = cp.zeros((7, self.cell_n, self.cell_n))
        self.traversability_input = cp.zeros((self.cell_n, self.cell_n))
        self.traversability_mask_dummy = cp.zeros((self.cell_n, self.cell_n))
        self.min_filtered = cp.zeros((self.cell_n, self.cell_n))
        self.min_filtered_mask = cp.zeros((self.cell_n, self.cell_n))
        self.mask = cp.zeros((self.cell_n, self.cell_n))
        self.add_points_kernel = add_points_kernel(self.resolution,
                                                   self.cell_n,
                                                   self.cell_n,
                                                   self.sensor_noise_factor,
                                                   self.mahalanobis_thresh,
                                                   self.outlier_variance,
                                                   self.wall_num_thresh,
                                                   self.max_ray_length,
                                                   self.cleanup_step,
                                                   self.min_valid_distance,
                                                   self.max_height_range,
                                                   self.cleanup_cos_thresh,
                                                   self.enable_edge_sharpen,
                                                   self.enable_visibility_cleanup)
        self.error_counting_kernel = error_counting_kernel(self.resolution,
                                                           self.cell_n,
                                                           self.cell_n,
                                                           self.sensor_noise_factor,
                                                           self.mahalanobis_thresh,
                                                           self.drift_compensation_variance_inlier,
                                                           self.traversability_inlier,
                                                           self.min_valid_distance,
                                                           self.max_height_range)
        self.average_map_kernel = average_map_kernel(self.cell_n, self.cell_n,
                                                     self.max_variance, self.initial_variance)

        self.dilation_filter_kernel = dilation_filter_kernel(self.cell_n, self.cell_n, self.dilation_size)
        self.dilation_filter_kernel_initializer = dilation_filter_kernel(self.cell_n, self.cell_n, self.dilation_size_initialize)
        self.min_filter_kernel = min_filter_kernel(self.cell_n, self.cell_n, self.min_filter_size)
        self.polygon_mask_kernel = polygon_mask_kernel(self.cell_n, self.cell_n, self.resolution)
        self.normal_filter_kernel = normal_filter_kernel(self.cell_n, self.cell_n, self.resolution)

    def update_map_with_kernel(self, points, R, t, position_noise, orientation_noise):
        self.new_map *= 0.0
        error = xp.array([0.0], dtype=xp.float32)
        error_cnt = xp.array([0], dtype=xp.float32)
        with self.map_lock:
            self.error_counting_kernel(self.elevation_map, points,
                                       self.center[0], self.center[1], R, t,
                                       self.new_map, error, error_cnt,
                                       size=(points.shape[0]))
            if (self.enable_drift_compensation
                    and error_cnt > self.min_height_drift_cnt
                    and (position_noise > self.position_noise_thresh
                         or orientation_noise > self.orientation_noise_thresh)):
                self.mean_error = error / error_cnt
                self.additive_mean_error += self.mean_error
                if np.abs(self.mean_error) < self.max_drift:
                    self.elevation_map[0] += self.mean_error * self.drift_compensation_alpha
            self.add_points_kernel(points, self.center[0], self.center[1], R, t, self.normal_map,
                                   self.elevation_map, self.new_map,
                                   size=(points.shape[0]))
            self.average_map_kernel(self.new_map, self.elevation_map,
                                    size=(self.cell_n * self.cell_n))
<<<<<<< HEAD

            # self.update_upper_bound_with_valid_elevation()

=======
>>>>>>> ae94e54c
            if self.enable_overlap_clearance:
                self.clear_overlap_map(t)

            # dilation before traversability_filter
            self.traversability_input *= 0.0
            self.dilation_filter_kernel(self.elevation_map[5],
                                        self.elevation_map[2]+self.elevation_map[6],
                                        self.traversability_input,
                                        self.traversability_mask_dummy,
                                        size=(self.cell_n * self.cell_n))
            # calculate traversability
            traversability = self.traversability_filter(self.traversability_input)
            self.elevation_map[3][3:-3, 3:-3] = traversability.reshape((traversability.shape[2], traversability.shape[3]))

        # calculate normal vectors
        self.update_normal(self.traversability_input)

    def clear_overlap_map(self, t):
        cell_range = int(self.overlap_clear_range_xy / self.resolution)
        cell_range = np.clip(cell_range, 0, self.cell_n)
        cell_min = self.cell_n // 2 - cell_range // 2
        cell_max = self.cell_n // 2 + cell_range // 2
        height_min = t[2] - self.overlap_clear_range_z
        height_max = t[2] + self.overlap_clear_range_z
        near_map = self.elevation_map[:, cell_min:cell_max, cell_min:cell_max]
        clear_idx = cp.logical_or(near_map[0] < height_min, near_map[0] > height_max)
        near_map[0][clear_idx] = 0.0
        near_map[1][clear_idx] = self.initial_variance
        near_map[2][clear_idx] = 0.0
        clear_idx = cp.logical_or(near_map[5] < height_min, near_map[5] > height_max)
        near_map[5][clear_idx] = 0.0
        near_map[6][clear_idx] = 0.0
        self.elevation_map[:, cell_min:cell_max, cell_min:cell_max] = near_map

    def get_additive_mean_error(self):
        return self.additive_mean_error

    def update_variance(self):
        self.elevation_map[1] += self.time_variance * self.elevation_map[2]

    def update_time(self):
        self.elevation_map[4] += self.time_interval

    def update_upper_bound_with_valid_elevation(self):
        mask = self.elevation_map[2] > 0.5
        self.elevation_map[5] = xp.where(mask, self.elevation_map[0], self.elevation_map[5])
        self.elevation_map[6] = xp.where(mask, 0.0, self.elevation_map[6])

    def input(self, raw_points, R, t, position_noise, orientation_noise):
        raw_points = xp.asarray(raw_points)
        raw_points = raw_points[~xp.isnan(raw_points).any(axis=1)]
        self.update_map_with_kernel(raw_points, xp.asarray(R), xp.asarray(t), position_noise, orientation_noise)

    def get_min_filtered(self):
        self.min_filtered *= 0.0
        self.min_filtered_mask *= 0.0
        # print('self.min_filtered ', self.min_filtered)
        self.min_filter_kernel(self.elevation_map[0],
                               self.elevation_map[2],
                               self.min_filtered,
                               self.min_filtered_mask,
                               size=(self.cell_n * self.cell_n))
        if self.min_filter_iteration > 1:
            for i in range(self.min_filter_iteration - 1):
                self.min_filter_kernel(self.min_filtered,
                                       self.min_filtered_mask,
                                       self.min_filtered,
                                       self.min_filtered_mask,
                                       size=(self.cell_n * self.cell_n))
        min_filtered = xp.where(self.min_filtered_mask > 0.5,
                                self.min_filtered.copy(), xp.nan)
        # print('min_filtered ', min_filtered.shape, min_filtered.max())
        return min_filtered

    def update_normal(self, dilated_map):
        with self.map_lock:
            self.normal_map *= 0.0
            self.normal_filter_kernel(dilated_map, self.elevation_map[2], self.normal_map, size=(self.cell_n * self.cell_n))

    def get_maps(self, selection):
        map_list = []
        with self.map_lock:
            if 0 in selection:
                elevation = xp.where(self.elevation_map[2] > 0.5,
                                     self.elevation_map[0].copy(), xp.nan)
                elevation = elevation[1:-1, 1:-1]
                map_list.append(elevation)
            if 1 in selection:
                variance = self.elevation_map[1].copy()
                variance = variance[1:-1, 1:-1]
                map_list.append(variance)
            if 2 in selection:
                traversability = xp.where((self.elevation_map[2]+self.elevation_map[6]) > 0.5,
                                          self.elevation_map[3].copy(), xp.nan)
                self.traversability_data[3:-3, 3: -3] = traversability[3:-3, 3:-3]
                traversability = self.traversability_data[1:-1, 1:-1]
                map_list.append(traversability)
            if 3 in selection:
                min_filtered = self.get_min_filtered()
                min_filtered = min_filtered[1:-1, 1:-1]
                map_list.append(min_filtered)
            if 4 in selection:
                time_layer = self.elevation_map[4].copy()
                time_layer = time_layer[1:-1, 1:-1]
                map_list.append(time_layer)
            if 5 in selection:
                upper_bound = xp.where(xp.logical_or(self.elevation_map[6] > 0.5, self.elevation_map[2] > 0.5),
                                       self.elevation_map[5].copy(), xp.nan)
                upper_bound = upper_bound[1:-1, 1:-1]
                map_list.append(upper_bound)
            if 6 in selection:
                is_upper_bound = xp.where(xp.logical_or(self.elevation_map[6] > 0.5, self.elevation_map[2] > 0.5),
                                          self.elevation_map[6].copy(), xp.nan)
                is_upper_bound = is_upper_bound[1:-1, 1:-1]
                map_list.append(is_upper_bound)

        # maps = xp.stack([elevation, variance, traversability, min_filtered, time_layer], axis=0)
        maps = xp.stack(map_list, axis=0)
        # maps = xp.transpose(maps, axes=(0, 2, 1))
        maps = xp.flip(maps, 1)
        maps = xp.flip(maps, 2)
        maps = xp.asnumpy(maps)
        return maps

    def get_normal_maps(self):
        normal = self.normal_map.copy()
        normal_x = normal[0, 1:-1, 1:-1]
        normal_y = normal[1, 1:-1, 1:-1]
        normal_z = normal[2, 1:-1, 1:-1]
        maps = xp.stack([normal_x, normal_y, normal_z], axis=0)
        maps = xp.flip(maps, 1)
        maps = xp.flip(maps, 2)
        maps = xp.asnumpy(maps)
        return maps

    def get_maps_ref(self,
                     selection,  # list of numbers to get ex. [0, 1, 3]
                     elevation_data,
                     variance_data,
                     traversability_data,
                     min_filtered_data,
                     time_data,
                     upper_bound,
                     is_upper_bound,
                     normal_x_data, normal_y_data, normal_z_data, normal=False):
        maps = self.get_maps(selection)
        idx = 0
        # somehow elevation_data copy in non_blocking mode does not work.
        if 0 in selection:
            elevation_data[...] = xp.asnumpy(maps[idx])
            idx += 1
        stream = cp.cuda.Stream(non_blocking=True)
        if 1 in selection:
            variance_data[...] = xp.asnumpy(maps[idx], stream=stream)
            idx += 1
        if 2 in selection:
            traversability_data[...] = xp.asnumpy(maps[idx], stream=stream)
            idx += 1
        if 3 in selection:
            min_filtered_data[...] = xp.asnumpy(maps[idx], stream=stream)
            idx += 1
        if 4 in selection:
            time_data[...] = xp.asnumpy(maps[idx], stream=stream)
            idx += 1
        if 5 in selection:
            upper_bound[...] = xp.asnumpy(maps[idx], stream=stream)
            idx += 1
        if 6 in selection:
            is_upper_bound[...] = xp.asnumpy(maps[idx], stream=stream)
            idx += 1
        if normal:
            normal_maps = self.get_normal_maps()
            normal_x_data[...] = xp.asnumpy(normal_maps[0], stream=stream)
            normal_y_data[...] = xp.asnumpy(normal_maps[1], stream=stream)
            normal_z_data[...] = xp.asnumpy(normal_maps[2], stream=stream)

    def get_normal_ref(self, normal_x_data, normal_y_data, normal_z_data):
        maps = self.get_normal_maps()
        stream = cp.cuda.Stream(non_blocking=True)
        normal_x_data[...] = xp.asnumpy(maps[0], stream=stream)
        normal_y_data[...] = xp.asnumpy(maps[1], stream=stream)
        normal_z_data[...] = xp.asnumpy(maps[2], stream=stream)

    def get_polygon_traversability(self, polygon, result):
        polygon = xp.asarray(polygon)
        area = calculate_area(polygon)
        pmin = self.center - self.map_length / 2 + self.resolution
        pmax = self.center + self.map_length / 2 - self.resolution
        polygon[:, 0] = polygon[:, 0].clip(pmin[0], pmax[0])
        polygon[:, 1] = polygon[:, 1].clip(pmin[1], pmax[1])
        polygon_min = polygon.min(axis=0)
        polygon_max = polygon.max(axis=0)
        polygon_bbox = cp.concatenate([polygon_min, polygon_max]).flatten()
        polygon_n = polygon.shape[0]
        clipped_area = calculate_area(polygon)
        self.polygon_mask_kernel(polygon, self.center[0], self.center[1],
                                 polygon_n, polygon_bbox, self.mask,
                                 size=(self.cell_n * self.cell_n))
        masked, masked_isvalid = get_masked_traversability(self.elevation_map,
                                                           self.mask)
        if masked_isvalid.sum() > 0:
            t = masked.sum() / masked_isvalid.sum()
        else:
            t = 0.0
        is_safe, un_polygon = is_traversable(masked,
                                             self.safe_thresh,
                                             self.safe_min_thresh,
                                             self.max_unsafe_n)
        # print(untraversable_polygon)
        untraversable_polygon_num = 0
        if un_polygon is not None:
            un_polygon = transform_to_map_position(un_polygon,
                                                   self.center,
                                                   self.cell_n,
                                                   self.resolution)
            # print(un_polygon)
            untraversable_polygon_num = un_polygon.shape[0]
            # print(untraversable_polygon_num)
        # print(untraversable_polygon)
        if clipped_area < 0.001:
            is_safe = False
            print('requested polygon is outside of the map')
        result[...] = np.array([is_safe, t, area])
        self.untraversable_polygon = un_polygon
        return untraversable_polygon_num

    def get_untraversable_polygon(self, untraversable_polygon):
        # print(self.untraversable_polygon)
        untraversable_polygon[...] = xp.asnumpy(self.untraversable_polygon)

    def initialize_map(self, points, method='cubic'):
        self.clear()
        with self.map_lock:
            points = cp.asarray(points)
            indices = transform_to_map_index(points[:, :2],
                                             self.center,
                                             self.cell_n,
                                             self.resolution)
            points[:, :2] = indices.astype(points.dtype)
            self.map_initializer(self.elevation_map, points, method)
            if self.dilation_size_initialize > 0:
                for i in range(2):
                    self.dilation_filter_kernel_initializer(self.elevation_map[0],
                                                            self.elevation_map[2],
                                                            self.elevation_map[0],
                                                            self.elevation_map[2],
                                                            size=(self.cell_n * self.cell_n))
            self.update_upper_bound_with_valid_elevation()


if __name__ == '__main__':
    #  Test script for profiling.
    #  $ python -m cProfile -o profile.stats elevation_mapping.py
    #  $ snakeviz profile.stats
    xp.random.seed(123)
    points = xp.random.rand(100000, 3)
    R = xp.random.rand(3, 3)
    t = xp.random.rand(3)
    print(R, t)
    param = Parameter()
    param.load_weights('../config/weights.dat')
    elevation = ElevationMap(param)
    for i in range(200):
        elevation.input(points, R, t, 0, 0)
        elevation.update_normal(elevation.elevation_map[0])
        print(i)<|MERGE_RESOLUTION|>--- conflicted
+++ resolved
@@ -205,12 +205,9 @@
                                    size=(points.shape[0]))
             self.average_map_kernel(self.new_map, self.elevation_map,
                                     size=(self.cell_n * self.cell_n))
-<<<<<<< HEAD
 
             # self.update_upper_bound_with_valid_elevation()
 
-=======
->>>>>>> ae94e54c
             if self.enable_overlap_clearance:
                 self.clear_overlap_map(t)
 
