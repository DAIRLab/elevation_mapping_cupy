--- conflicted
+++ resolved
@@ -9,12 +9,9 @@
 #include <std_srvs/Empty.h>
 #include <std_srvs/SetBool.h>
 #include <tf/transform_listener.h>
-<<<<<<< HEAD
 #include <visualization_msgs/Marker.h>
 #include <visualization_msgs/MarkerArray.h>
-=======
 #include <tf/transform_broadcaster.h>
->>>>>>> f75c3037
 // Grid Map
 #include <grid_map_ros/grid_map_ros.hpp>
 #include <grid_map_msgs/GridMap.h>
@@ -57,13 +54,9 @@
     void updateVariance(const ros::TimerEvent&);
     void publishNormalAsArrow(const grid_map::GridMap& map);
     void initializeWithTF();
-<<<<<<< HEAD
+    void publishMapToOdom(double error);
 
     visualization_msgs::Marker vectorToArrowMarker(const Eigen::Vector3d& start, const Eigen::Vector3d& end, const int id);
-=======
-    void publishMapToOdom(double error);
-
->>>>>>> f75c3037
     ros::NodeHandle nh_;
     std::vector<ros::Subscriber> pointcloudSubs_;
     ros::Subscriber poseSub_;
@@ -102,11 +95,8 @@
     double orientationAlpha_;
     double recordableFps_;
     bool enablePointCloudPublishing_;
-<<<<<<< HEAD
     bool enableNormalArrowPublishing_;
-=======
     bool enableDriftCorrectedTFPublishing_;
->>>>>>> f75c3037
     double initializeTfGridSize_;
 };
 
