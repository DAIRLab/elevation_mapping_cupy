# Project configuration
cmake_minimum_required (VERSION 3.5.1)
project(grid_map_filters_rsl)

set(CMAKE_CXX_STANDARD 14)
add_compile_options(-Wall -Wextra -Wpedantic)
set(CMAKE_EXPORT_COMPILE_COMMANDS ON)

set(CATKIN_PACKAGE_DEPENDENCIES
  grid_map_cv
  grid_map_core
  message_logger
)

find_package(catkin REQUIRED 
  COMPONENTS
    ${CATKIN_PACKAGE_DEPENDENCIES}
)

find_package(Eigen3 REQUIRED)

###################################
## catkin specific configuration ##
###################################
catkin_package(
  INCLUDE_DIRS 
    include
      ${EIGEN3_INCLUDE_DIR}
  LIBRARIES 
    ${PROJECT_NAME}
  CATKIN_DEPENDS
    ${CATKIN_PACKAGE_DEPENDENCIES}
)

###########
## Build ##
###########
add_library(${PROJECT_NAME}
  src/GridMapDerivative.cpp
  src/inpainting.cpp
  src/lookup.cpp
  src/smoothing.cpp
<<<<<<< HEAD
  src/processing.cpp
  src/GridMapDerivative.cpp
=======
>>>>>>> ca875419
)

target_include_directories(${PROJECT_NAME} PRIVATE
  include
)

target_include_directories(${PROJECT_NAME} SYSTEM PUBLIC
    ${catkin_INCLUDE_DIRS}
    ${EIGEN3_INCLUDE_DIR}
)


target_link_libraries(${PROJECT_NAME}
  ${catkin_LIBRARIES}
)

##########
## Test ##
##########

## GTest.
if(CATKIN_ENABLE_TESTING)
  ## Find catkin dependencies, including test dependencies.
  find_package(catkin REQUIRED
    COMPONENTS
    ${CATKIN_PACKAGE_DEPENDENCIES}
    )

  catkin_add_gtest(test_${PROJECT_NAME}
    test/TestDerivativeFilter.cpp
    test/TestFilters.cpp
    test/TestLookup.cpp
    )
endif()

## Link GTest.
if(TARGET test_${PROJECT_NAME})
  target_link_libraries(test_${PROJECT_NAME}
    ${PROJECT_NAME}
    ${catkin_LIBRARIES}
    gtest_main
    )

  target_include_directories(test_${PROJECT_NAME} PRIVATE
    include
    )

  target_include_directories(test_${PROJECT_NAME} SYSTEM PUBLIC
    ${catkin_INCLUDE_DIRS}
    )

  # Generate test coverage report
  find_package(cmake_code_coverage QUIET)
  if(cmake_code_coverage_FOUND)
    add_gtest_coverage(
      TEST_BUILD_TARGETS test_${PROJECT_NAME}
    )
  endif(cmake_code_coverage_FOUND)
endif()

#############
## Install ##
#############
install(
  TARGETS
    ${PROJECT_NAME}
  ARCHIVE DESTINATION ${CATKIN_PACKAGE_LIB_DESTINATION}
  LIBRARY DESTINATION ${CATKIN_PACKAGE_LIB_DESTINATION}
  RUNTIME DESTINATION ${CATKIN_PACKAGE_BIN_DESTINATION}
)

install(
  DIRECTORY
    include/${PROJECT_NAME}/
  DESTINATION ${CATKIN_PACKAGE_INCLUDE_DESTINATION}
)

###########
## Clang ##
###########
find_package(cmake_clang_tools QUIET)
if(cmake_clang_tools_FOUND)
  add_default_clang_tooling()
endif(cmake_clang_tools_FOUND)<|MERGE_RESOLUTION|>--- conflicted
+++ resolved
@@ -40,11 +40,7 @@
   src/inpainting.cpp
   src/lookup.cpp
   src/smoothing.cpp
-<<<<<<< HEAD
   src/processing.cpp
-  src/GridMapDerivative.cpp
-=======
->>>>>>> ca875419
 )
 
 target_include_directories(${PROJECT_NAME} PRIVATE
